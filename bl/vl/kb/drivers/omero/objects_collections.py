# BEGIN_COPYRIGHT
# END_COPYRIGHT

import wrapper as wp
from action import Action
from utils import assign_vid_and_timestamp, assign_vid, make_unique_key
from data_samples import DataSample


class VLCollection(wp.OmeroWrapper):
  
  OME_TABLE = 'VLCollection'
  __fields__ = [('vid', wp.VID, wp.REQUIRED),
                ('label', wp.STRING, wp.REQUIRED),
                ('creationDate', wp.TIMESTAMP, wp.REQUIRED),
                ('action', Action, wp.REQUIRED),
                ('lastUpdate', Action, wp.OPTIONAL)]

  def __preprocess_conf__(self, conf):
    return assign_vid_and_timestamp(conf, time_stamp_field='creationDate')


class ContainerStatus(wp.OmeroWrapper):
  
  OME_TABLE = 'ContainerStatus'
  __enums__ = ["INSTOCK", "UNUSABLE", "UNKNOWN", "INPREPARATION",
               "READY", "DISCARDED", "USED"]


class Container(VLCollection):
  
  OME_TABLE = 'Container'
  __fields__ = [('barcode', wp.STRING, wp.OPTIONAL),
                ('status',  ContainerStatus, wp.REQUIRED)
                ]


class SlottedContainer(Container):
  
  OME_TABLE = 'SlottedContainer'
  __fields__ = [('numberOfSlots', wp.INT, wp.REQUIRED),
                ('barcode', wp.STRING, wp.OPTIONAL)]


class TiterPlate(SlottedContainer):
  
  OME_TABLE = 'TiterPlate'
  __fields__ = [('rows', wp.INT, wp.REQUIRED),
                ('columns', wp.INT, wp.REQUIRED)]

  def __preprocess_conf__(self, conf):
    if not 'numberOfSlots' in conf:
      conf['numberOfSlots'] = conf['rows'] * conf['columns']
    return super(TiterPlate, self).__preprocess_conf__(conf)


<<<<<<< HEAD
=======
class FlowCell(SlottedContainer):

  OME_TABLE = 'FlowCell'
  __fields__ = []


class Lane(Container):
  OME_TABLE = 'Lane'
  __fields__ = [('flowCell', FlowCell, wp.REQUIRED),
                ('slot', wp.INT, wp.REQUIRED),
                ('laneUK', wp.STRING, wp.REQUIRED)]

  def __preprocess_conf__(self, conf):
    if not 'label' in conf:
      conf['label'] = '%s:%s' % (conf['flowCell'].label, conf['slot'])
    if not 'laneUK' in conf:
      conf['laneUK'] = make_unique_key(conf['flowCell'].label, conf['slot'])
    return super(Lane, self).__preprocess_conf__(conf)

  def __update_constraints__(self):
    l_uk = make_unique_key(self.flowCell.label, self.slot)
    setattr(self.ome_obj, 'laneUK',
            self.to_omero(self.__field__['laneUK'][0], l_uk))


>>>>>>> 4d7bdb93
class DataCollection(VLCollection):
  
  OME_TABLE = 'DataCollection'
  __fields__ = []


class DataCollectionItem(wp.OmeroWrapper):
  
  OME_TABLE = 'DataCollectionItem'
  __fields__ = [('vid', wp.VID, wp.REQUIRED),
                ('dataSample', DataSample, wp.REQUIRED),
                ('dataCollection', DataCollection, wp.REQUIRED),
                ('dataCollectionItemUK', wp.STRING, wp.REQUIRED)]

  def __preprocess_conf__(self, conf):
    if not 'dataCollectionItemUK' in conf:
      dc_vid = conf['dataCollection'].id
      ds_vid = conf['dataSample'].id
      conf['dataCollectionItemUK'] = make_unique_key(dc_vid, ds_vid)
    return assign_vid(conf)

  def __update_constraints__(self):
    dci_uk = make_unique_key(self.dataCollection.id, self.dataSample.id)
    setattr(self.ome_obj, 'dataCollectionItemUK',
            self.to_omero(self.__fields__['dataCollectionItemUK'][0], dci_uk))
<|MERGE_RESOLUTION|>--- conflicted
+++ resolved
@@ -54,8 +54,6 @@
     return super(TiterPlate, self).__preprocess_conf__(conf)
 
 
-<<<<<<< HEAD
-=======
 class FlowCell(SlottedContainer):
 
   OME_TABLE = 'FlowCell'
@@ -81,7 +79,6 @@
             self.to_omero(self.__field__['laneUK'][0], l_uk))
 
 
->>>>>>> 4d7bdb93
 class DataCollection(VLCollection):
   
   OME_TABLE = 'DataCollection'
